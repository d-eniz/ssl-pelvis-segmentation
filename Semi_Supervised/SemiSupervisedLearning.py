--- conflicted
+++ resolved
@@ -14,17 +14,10 @@
 import warnings
 import os
 import random
-<<<<<<< HEAD
-from Semi_Supervised.config import SSLTrainingConfig
-
-from Semi_Supervised.data_loaders import create_dataloaders
-import Semi_Supervised.augmentation
-=======
-
-
-from Semi_Supervised.data_loaders import create_dataloaders
-import Semi_Supervised.augmentation as augmentation
->>>>>>> ca0b0204
+
+
+from data_loaders import create_dataloaders
+import augmentation
 from monai.transforms import (
     KeepLargestConnectedComponent,
     FillHoles,
